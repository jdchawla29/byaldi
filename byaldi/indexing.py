--- conflicted
+++ resolved
@@ -13,8 +13,6 @@
 
 
 class IndexManager:
-<<<<<<< HEAD
-=======
     """
     A class to manage the indexing of documents and images.
     Attributes:
@@ -52,7 +50,6 @@
         get_doc_ids_to_file_names():
             Returns the mapping of document IDs to file names.
     """
->>>>>>> 83d98caa
     def __init__(
         self,
         index_root: str = ".byaldi",
@@ -71,10 +68,6 @@
         self.index_name = None
         self.max_image_width = None
         self.max_image_height = None
-<<<<<<< HEAD
-        self.model_type = None
-=======
->>>>>>> 83d98caa
         self.model_name = None
 
     def create_index(
@@ -103,97 +96,7 @@
         self.max_image_width = max_image_width
         self.max_image_height = max_image_height
         self.highest_doc_id = -1
-<<<<<<< HEAD
-        self.model_type = model_type
         self.model_name = model_name
-
-    def load_index(self, index_name: str):
-        index_path = Path(self.index_root) / Path(index_name)
-        if not index_path.exists():
-            raise ValueError(f"Index {index_name} does not exist.")
-
-        self.index_name = index_name
-        index_config = srsly.read_gzip_json(index_path / "index_config.json.gz")
-        self.full_document_collection = index_config.get("full_document_collection", False)
-        self.max_image_width = index_config.get("max_image_width", None)
-        self.max_image_height = index_config.get("max_image_height", None)
-        self.model_type = index_config.get("model_type", None)
-        self.model_name = index_config.get("model_name", None)
-
-        # Load embeddings
-        embeddings_path = index_path / "embeddings"
-        embedding_files = sorted(embeddings_path.glob("embeddings_*.pt"), key=lambda x: int(x.stem.split("_")[1]))
-        self.indexed_embeddings = []
-        for file in embedding_files:
-            self.indexed_embeddings.extend(torch.load(file))
-
-        # Load other data
-        self.embed_id_to_doc_id = srsly.read_gzip_json(index_path / "embed_id_to_doc_id.json.gz")
-        self.embed_id_to_doc_id = {int(k): v for k, v in self.embed_id_to_doc_id.items()}
-        self.highest_doc_id = max(int(entry["doc_id"]) for entry in self.embed_id_to_doc_id.values())
-        self.doc_ids = set(int(entry["doc_id"]) for entry in self.embed_id_to_doc_id.values())
-        self.doc_ids_to_file_names = srsly.read_gzip_json(index_path / "doc_ids_to_file_names.json.gz")
-        self.doc_ids_to_file_names = {int(k): v for k, v in self.doc_ids_to_file_names.items()}
-        self.doc_id_to_metadata = srsly.read_gzip_json(index_path / "metadata.json.gz")
-        self.doc_id_to_metadata = {int(k): v for k, v in self.doc_id_to_metadata.items()}
-
-        # Load collection if using in-memory collection
-        if self.full_document_collection:
-            collection_path = index_path / "collection"
-            json_files = sorted(collection_path.glob("*.json.gz"), key=lambda x: int(x.stem.split(".")[0]))
-            for json_file in json_files:
-                loaded_data = srsly.read_gzip_json(json_file)
-                self.collection.update({int(k): v for k, v in loaded_data.items()})
-
-        if self.verbose > 0:
-            print(f"Index {index_name} loaded successfully.")
-
-    def _export_index(self):
-        if self.index_name is None:
-            raise ValueError("No index name specified. Cannot export.")
-
-        index_path = Path(self.index_root) / Path(self.index_name)
-        index_path.mkdir(parents=True, exist_ok=True)
-
-        # Save embeddings
-        embeddings_path = index_path / "embeddings"
-        embeddings_path.mkdir(exist_ok=True)
-        num_embeddings = len(self.indexed_embeddings)
-        chunk_size = 500
-        for i in range(0, num_embeddings, chunk_size):
-            chunk = self.indexed_embeddings[i : i + chunk_size]
-            torch.save(chunk, embeddings_path / f"embeddings_{i}.pt")
-
-        # Save index config
-        index_config = {
-            "full_document_collection": self.full_document_collection,
-            "highest_doc_id": self.highest_doc_id,
-            "resize_stored_images": (True if self.max_image_width and self.max_image_height else False),
-            "max_image_width": self.max_image_width,
-            "max_image_height": self.max_image_height,
-            "model_type": self.model_type,
-            "model_name": self.model_name,
-        }
-        srsly.write_gzip_json(index_path / "index_config.json.gz", index_config)
-
-        # Save other data
-        srsly.write_gzip_json(index_path / "embed_id_to_doc_id.json.gz", self.embed_id_to_doc_id)
-        srsly.write_gzip_json(index_path / "doc_ids_to_file_names.json.gz", self.doc_ids_to_file_names)
-        srsly.write_gzip_json(index_path / "metadata.json.gz", self.doc_id_to_metadata)
-
-        # Save collection if using in-memory collection
-        if self.full_document_collection:
-            collection_path = index_path / "collection"
-            collection_path.mkdir(exist_ok=True)
-            for i in range(0, len(self.collection), 500):
-                chunk = dict(list(self.collection.items())[i : i + 500])
-                srsly.write_gzip_json(collection_path / f"{i}.json.gz", chunk)
-
-        if self.verbose > 0:
-            print(f"Index exported to {index_path}")
-=======
-        self.model_name = model_name
->>>>>>> 83d98caa
 
     def add_to_index(
         self,
@@ -349,32 +252,6 @@
         for q in queries:
             scores = score_func(q, self.indexed_embeddings)
             
-<<<<<<< HEAD
-            # Handle different score shapes
-            if isinstance(scores, torch.Tensor):
-                if scores.dim() == 1:
-                    top_pages = scores.argsort(descending=True)[:k].tolist()
-                else:
-                    top_pages = scores.argsort(dim=1, descending=True)[0, :k].tolist()
-            else:  # numpy array
-                top_pages = scores.argsort()[::-1][:k].tolist()
-
-            query_results = []
-            for embed_id in top_pages:
-                doc_info = self.embed_id_to_doc_id[int(embed_id)]
-                result = Result(
-                    doc_id=doc_info["doc_id"],
-                    page_num=int(doc_info["page_id"]),
-                    score=float(scores[0][embed_id] if isinstance(scores, torch.Tensor) and scores.dim() > 1 else scores[embed_id]),
-                    metadata=self.doc_id_to_metadata.get(int(doc_info["doc_id"]), {}),
-                    base64=(self.collection.get(int(embed_id)) if return_base64_results else None)
-                )
-                query_results.append(result)
-
-            results.append(query_results)
-
-        return results[0] if isinstance(query, str) else results
-=======
             # Ensure scores is a 2D tensor
             if scores.dim() == 1:
                 scores = scores.unsqueeze(0)
@@ -483,7 +360,6 @@
 
         if self.verbose > 0:
             print(f"Index {index_name} loaded successfully.")
->>>>>>> 83d98caa
 
     def get_doc_ids_to_file_names(self):
         return self.doc_ids_to_file_names